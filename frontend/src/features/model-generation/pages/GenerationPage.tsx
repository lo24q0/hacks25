--- conflicted
+++ resolved
@@ -1,23 +1,3 @@
-<<<<<<< HEAD
-import { useState } from 'react'
-import ModelPreview from '../components/ModelPreview'
-
-export default function GenerationPage() {
-  const [modelUrl, setModelUrl] = useState<string>('')
-  const [showPreview, setShowPreview] = useState(false)
-
-  const handleLoadDemo = () => {
-    setModelUrl('/test-models/cube.stl')
-    setShowPreview(true)
-  }
-
-  return (
-    <div className="space-y-8">
-      <div className="text-center">
-        <h2 className="text-3xl font-bold text-gray-900">3D模型生成</h2>
-        <p className="mt-2 text-gray-600">通过文本描述或照片生成3D模型</p>
-      </div>
-=======
 import { useState } from 'react';
 import ModelPreview from '../components/ModelPreview';
 import TextInput from '../components/TextInput';
@@ -149,7 +129,6 @@
             使用文本描述或照片,轻松创建专属 3D 模型
           </Paragraph>
         </div>
->>>>>>> 17f9240e
 
         <div className="grid grid-cols-1 lg:grid-cols-2 gap-8">
           <Card className="rounded-2xl shadow-xl" bodyStyle={{ padding: 32 }}>
@@ -235,18 +214,6 @@
                 </Button>
               )}
             </div>
-<<<<<<< HEAD
-            <button
-              type="button"
-              className="w-full bg-blue-600 text-white px-4 py-2 rounded-md hover:bg-blue-700 focus:outline-none focus:ring-2 focus:ring-blue-500 focus:ring-offset-2"
-            >
-              生成3D模型
-            </button>
-
-            <div className="relative">
-              <div className="absolute inset-0 flex items-center">
-                <div className="w-full border-t border-gray-300" />
-=======
 
             {showPreview ? (
               <div className="relative">
@@ -279,7 +246,6 @@
                   <p className="text-lg font-medium text-gray-600 mb-2">等待模型生成</p>
                   <p className="text-sm text-gray-500">生成完成后将在此处显示 3D 预览</p>
                 </div>
->>>>>>> 17f9240e
               </div>
             )}
           </Card>
