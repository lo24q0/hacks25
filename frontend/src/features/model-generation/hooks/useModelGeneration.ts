<<<<<<< HEAD
import { useState, useCallback } from 'react'
import { modelApi } from '../api/modelApi'
import type { Model3D, ModelStatus } from '../types/model.types'
=======
import { useState, useCallback } from 'react';
import { modelApi } from '../api/modelApi';
import type { Model3D } from '../types/model.types';
>>>>>>> 17f9240e

export const useModelGeneration = () => {
  const [loading, setLoading] = useState(false)
  const [error, setError] = useState<string | null>(null)
  const [model, setModel] = useState<Model3D | null>(null)
  const [taskId, setTaskId] = useState<string | null>(null)

  const generateFromText = useCallback(async (textPrompt: string) => {
    try {
      setLoading(true)
      setError(null)
      const response = await modelApi.generateFromText(textPrompt)
      setTaskId(response.taskId)
      setModel(response.model || null)
      return response
    } catch (err) {
      const errorMessage = err instanceof Error ? err.message : 'Failed to generate model'
      setError(errorMessage)
      throw err
    } finally {
      setLoading(false)
    }
  }, [])

  const generateFromImage = useCallback(async (imagePaths: string[]) => {
    try {
      setLoading(true)
      setError(null)
      const response = await modelApi.generateFromImage(imagePaths)
      setTaskId(response.taskId)
      setModel(response.model || null)
      return response
    } catch (err) {
      const errorMessage = err instanceof Error ? err.message : 'Failed to generate model'
      setError(errorMessage)
      throw err
    } finally {
      setLoading(false)
    }
  }, [])

  const pollModelStatus = useCallback(async (id: string) => {
    try {
      const updatedModel = await modelApi.getModel(id)
      setModel(updatedModel)
      return updatedModel
    } catch (err) {
      const errorMessage = err instanceof Error ? err.message : 'Failed to fetch model status'
      setError(errorMessage)
      throw err
    }
  }, [])

  const downloadModel = useCallback(async (id: string) => {
    try {
      setLoading(true)
      const blob = await modelApi.downloadModel(id)
      const url = window.URL.createObjectURL(blob)
      const a = document.createElement('a')
      a.href = url
      a.download = `model-${id}.stl`
      document.body.appendChild(a)
      a.click()
      window.URL.revokeObjectURL(url)
      document.body.removeChild(a)
    } catch (err) {
      const errorMessage = err instanceof Error ? err.message : 'Failed to download model'
      setError(errorMessage)
      throw err
    } finally {
      setLoading(false)
    }
  }, [])

  return {
    loading,
    error,
    model,
    taskId,
    generateFromText,
    generateFromImage,
    pollModelStatus,
    downloadModel,
  }
}<|MERGE_RESOLUTION|>--- conflicted
+++ resolved
@@ -1,12 +1,6 @@
-<<<<<<< HEAD
-import { useState, useCallback } from 'react'
-import { modelApi } from '../api/modelApi'
-import type { Model3D, ModelStatus } from '../types/model.types'
-=======
 import { useState, useCallback } from 'react';
 import { modelApi } from '../api/modelApi';
 import type { Model3D } from '../types/model.types';
->>>>>>> 17f9240e
 
 export const useModelGeneration = () => {
   const [loading, setLoading] = useState(false)
