<<<<<<< HEAD
import { apiClient } from '@/infrastructure/api/client'
import type { GenerateModelRequest, GenerateModelResponse, Model3D } from '../types/model.types'
=======
import { apiClient } from '@/infrastructure/api/client';
import type { GenerateModelResponse, Model3D } from '../types/model.types';
>>>>>>> 17f9240e

export const modelApi = {
  generateFromText: async (textPrompt: string): Promise<GenerateModelResponse> => {
    const response = await apiClient.post<GenerateModelResponse>('/api/v1/models/generate/text', {
      sourceType: 'text',
      textPrompt,
    })
    return response.data
  },

  generateFromImage: async (imagePaths: string[]): Promise<GenerateModelResponse> => {
    const response = await apiClient.post<GenerateModelResponse>('/api/v1/models/generate/image', {
      sourceType: 'image',
      imagePaths,
    })
    return response.data
  },

  getModel: async (id: string): Promise<Model3D> => {
    const response = await apiClient.get<Model3D>(`/api/v1/models/${id}`)
    return response.data
  },

  downloadModel: async (id: string): Promise<Blob> => {
    const response = await apiClient.get<Blob>(`/api/v1/models/${id}/download`, {
      responseType: 'blob',
    })
    return response.data
  },

  deleteModel: async (id: string): Promise<void> => {
    await apiClient.delete(`/api/v1/models/${id}`)
  },
}<|MERGE_RESOLUTION|>--- conflicted
+++ resolved
@@ -1,10 +1,5 @@
-<<<<<<< HEAD
-import { apiClient } from '@/infrastructure/api/client'
-import type { GenerateModelRequest, GenerateModelResponse, Model3D } from '../types/model.types'
-=======
 import { apiClient } from '@/infrastructure/api/client';
 import type { GenerateModelResponse, Model3D } from '../types/model.types';
->>>>>>> 17f9240e
 
 export const modelApi = {
   generateFromText: async (textPrompt: string): Promise<GenerateModelResponse> => {
