<<<<<<< HEAD
import axios, { AxiosInstance, AxiosError, InternalAxiosRequestConfig, AxiosResponse } from 'axios'
=======
import axios, { AxiosError } from 'axios';
import type { AxiosInstance, InternalAxiosRequestConfig, AxiosResponse } from 'axios';
>>>>>>> 17f9240e

const API_BASE_URL = import.meta.env.VITE_API_BASE_URL || 'http://localhost:8000'
const API_TIMEOUT = 30000

export const apiClient: AxiosInstance = axios.create({
  baseURL: API_BASE_URL,
  timeout: API_TIMEOUT,
  headers: {
    'Content-Type': 'application/json',
  },
})

apiClient.interceptors.request.use(
  (config: InternalAxiosRequestConfig) => {
    const token = localStorage.getItem('authToken')
    if (token && config.headers) {
      config.headers.Authorization = `Bearer ${token}`
    }

    console.log(`[API Request] ${config.method?.toUpperCase()} ${config.url}`)
    return config
  },
  (error: AxiosError) => {
    console.error('[API Request Error]', error)
    return Promise.reject(error)
  }
)

apiClient.interceptors.response.use(
  (response: AxiosResponse) => {
    console.log(
      `[API Response] ${response.config.method?.toUpperCase()} ${response.config.url} - ${
        response.status
      }`
    )
    return response
  },
  (error: AxiosError) => {
    if (error.response) {
      console.error(
        `[API Error] ${error.response.status} - ${error.response.config.method?.toUpperCase()} ${
          error.response.config.url
        }`,
        error.response.data
      )

      if (error.response.status === 401) {
        localStorage.removeItem('authToken')
        window.location.href = '/login'
      }

      if (error.response.status === 429) {
        console.warn('[API] Rate limit exceeded')
      }
    } else if (error.request) {
      console.error('[API Error] No response received', error.request)
    } else {
      console.error('[API Error]', error.message)
    }

    return Promise.reject(error)
  }
)

export default apiClient<|MERGE_RESOLUTION|>--- conflicted
+++ resolved
@@ -1,9 +1,5 @@
-<<<<<<< HEAD
-import axios, { AxiosInstance, AxiosError, InternalAxiosRequestConfig, AxiosResponse } from 'axios'
-=======
 import axios, { AxiosError } from 'axios';
 import type { AxiosInstance, InternalAxiosRequestConfig, AxiosResponse } from 'axios';
->>>>>>> 17f9240e
 
 const API_BASE_URL = import.meta.env.VITE_API_BASE_URL || 'http://localhost:8000'
 const API_TIMEOUT = 30000
