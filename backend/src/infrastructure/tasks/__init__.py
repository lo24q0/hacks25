--- conflicted
+++ resolved
@@ -6,12 +6,7 @@
 
 from src.infrastructure.tasks.celery_app import celery_app
 
-<<<<<<< HEAD
-# 导入任务模块以确保任务被注册
-from src.infrastructure.tasks import model_tasks, test_tasks  # noqa: F401
-=======
 # 导入所有任务模块以确保任务被注册
 from src.infrastructure.tasks import test_tasks, model_tasks, cleanup_tasks  # noqa: F401
->>>>>>> 8d746277
 
 __all__ = ["celery_app"]