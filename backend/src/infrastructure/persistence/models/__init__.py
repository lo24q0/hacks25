--- conflicted
+++ resolved
@@ -1,9 +1,3 @@
-<<<<<<< HEAD
-from .print_task_model import PrintTaskModel
-from .printer_model import PrinterModel
-
-__all__ = ['PrintTaskModel', 'PrinterModel']
-=======
 from infrastructure.persistence.models.print_task_model import PrintTaskModel, GUID
 from infrastructure.persistence.models.printer_model import PrinterModel
 from infrastructure.persistence.models.model3d_record import Model3DRecord
@@ -13,5 +7,4 @@
     "PrinterModel",
     "Model3DRecord",
     "GUID",
-]
->>>>>>> 1b1e39a1
+]