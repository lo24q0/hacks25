--- conflicted
+++ resolved
@@ -7,14 +7,8 @@
 from fastapi import FastAPI
 from fastapi.middleware.cors import CORSMiddleware
 from fastapi.responses import JSONResponse
-
-<<<<<<< HEAD
 from api.v1.routers import models, tasks
 from infrastructure.config.settings import settings
-=======
-from src.api.v1.routers import models
-from src.infrastructure.config.settings import settings
->>>>>>> 7755c9cf
 
 app = FastAPI(
     title=settings.app_name,
@@ -33,10 +27,7 @@
 )
 
 app.include_router(models.router, prefix="/api/v1")
-<<<<<<< HEAD
 app.include_router(tasks.router, prefix="/api/v1")
-=======
->>>>>>> 7755c9cf
 
 
 @app.get("/health")
