--- conflicted
+++ resolved
@@ -1,12 +1,8 @@
 from datetime import datetime
 from uuid import UUID, uuid4
 
-<<<<<<< HEAD
 from celery.result import AsyncResult
 from fastapi import APIRouter, HTTPException, Path, Query
-=======
-from fastapi import APIRouter, Path, Query
->>>>>>> cb95641f
 
 from infrastructure.tasks.model_tasks import generate_text_to_3d, generate_image_to_3d
 from ..schemas.model import (
@@ -26,7 +22,6 @@
     "/generate/text",
     response_model=ModelResponse,
     summary="文本转3D模型",
-<<<<<<< HEAD
     description="根据文本描述异步生成3D模型",
     responses={
         200: {
@@ -52,9 +47,6 @@
         400: {"description": "请求参数错误"},
         500: {"description": "服务器内部错误"},
     },
-=======
-    description="根据文本描述生成3D模型(P0 MVP - 返回mock数据)",
->>>>>>> cb95641f
 )
 async def generate_from_text(request: TextGenerationRequest) -> ModelResponse:
     """
@@ -95,11 +87,7 @@
     "/generate/image",
     response_model=ModelResponse,
     summary="图片转3D模型",
-<<<<<<< HEAD
     description="根据图片异步生成3D模型"
-=======
-    description="根据图片生成3D模型(P1功能 - 返回mock数据)",
->>>>>>> cb95641f
 )
 async def generate_from_image(request: ImageGenerationRequest) -> ModelResponse:
     """
